--- conflicted
+++ resolved
@@ -55,11 +55,8 @@
 
     def plot(self, input_file, event, telid, chan, extractor_name, nei):
         # Extract required images
-<<<<<<< HEAD
         dl0 = event.dl0.tel[telid].pe_samples[chan]
-=======
-        dl0 = event.r0.tel[telid].pe_samples[chan]
->>>>>>> 12d35af6
+
         t_pe = event.mc.tel[telid].photo_electron_image
         dl1 = event.dl1.tel[telid].image[chan]
         max_time = np.unravel_index(np.argmax(dl0), dl0.shape)[1]
