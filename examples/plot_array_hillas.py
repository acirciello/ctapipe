"""
Plots the (rough) hillas parameters for each event on an ArrayDisplay
"""

import sys

import matplotlib.pyplot as plt
import numpy as np
from astropy.coordinates import SkyCoord, AltAz
from astropy import units as u

from ctapipe.calib import CameraCalibrator
from ctapipe.coordinates import TiltedGroundFrame
from ctapipe.image import (
    hillas_parameters, tailcuts_clean, HillasParameterizationError
)
from ctapipe.image.timing_parameters import timing_parameters
from ctapipe.io import event_source
from ctapipe.utils import datasets
from ctapipe.visualization import ArrayDisplay

if __name__ == '__main__':

    # importing data from avaiable datasets in ctapipe
    filename = datasets.get_dataset_path("gamma_test_large.simtel.gz")

    if len(sys.argv) > 1:
        filename = sys.argv[1]

    # reading the Monte Carlo file for LST
    source = event_source(filename)

    # pointing direction of the telescopes
    point_azimuth = {}
    point_altitude = {}

    subarray = source.subarray
    calib = CameraCalibrator(subarray=subarray)
    off_angles = []
    first_event = True
    markers = None

    for event in source:
        if first_event:
            fig, ax = plt.subplots(1, 1, figsize=(10, 8))
            array_disp = ArrayDisplay(subarray, axes=ax, tel_scale=1.0)
            array_disp.telescopes.set_linewidth(3)
            array_disp.add_labels()
            first_event = False
            hit_pattern = np.zeros(subarray.num_tels)

        if len(event.r0.tels_with_data) < 3:
            continue

        # calibrating the event
        calib(event)
        hillas_dict = {}
        timing_dict = {}

        # plot the core position, which must be transformed from the tilted
        # system to the system that the ArrayDisplay is in (default
        # GroundFrame)
        point_dir = SkyCoord(
            *event.mcheader.run_array_direction,
            frame=AltAz()
        )
        tiltedframe = TiltedGroundFrame(pointing_direction=point_dir)
        if markers:
            for marker in markers:
                marker.remove()

        core_coord = SkyCoord(
            x=event.mc.core_x,
            y=event.mc.core_y,
            frame=tiltedframe
        ).transform_to(array_disp.frame)

        markers = ax.plot([core_coord.x.value, ], [core_coord.y.value, ],
                          "r+", markersize=10)

        # plot the hit pattern (triggered tels).
        # first expand the tels_with_data list into a fixed-length vector,
        # then set the value so that the ArrayDisplay shows it as color per
        # telescope.
        tel_idx = source.subarray.tel_indices
        hit_pattern[:] = 0
        mask = [tel_idx[t] for t in event.r0.tels_with_data]
        hit_pattern[mask] = 10.0
        array_disp.values = hit_pattern

        # calculate and plot the hillas params

        for tel_id in event.dl0.tels_with_data:

            # Camera Geometry required for hillas parametrization
            camgeom = subarray.tel[tel_id].camera.geometry

            # note the [0] is for channel 0 which is high-gain channel
            image = event.dl1.tel[tel_id].image
<<<<<<< HEAD
            time = event.dl1.tel[tel_id].pulse_time
=======
            time = event.dl1.tel[tel_id].peak_time
>>>>>>> db990954


            # Cleaning  of the image
            cleaned_image = image.copy()

            # create a clean mask of pixels above the threshold
            cleanmask = tailcuts_clean(
                camgeom, image, picture_thresh=10, boundary_thresh=5
            )
            if np.count_nonzero(cleanmask) < 10:
                continue

            # set all rejected pixels to zero
            cleaned_image[~cleanmask] = 0

            # Calculate hillas parameters
            try:
                hillas_dict[tel_id] = hillas_parameters(camgeom, cleaned_image)
            except HillasParameterizationError:
                continue  # skip failed parameterization (normally no signal)

            timing_dict[tel_id] = timing_parameters(
                camgeom, image, time, hillas_dict[tel_id], cleanmask
            ).slope.value

        array_disp.set_vector_hillas(
            hillas_dict, 500, timing_dict, angle_offset=0 * u.deg
        )

        plt.pause(0.1)  # allow matplotlib to redraw the display

        if len(hillas_dict) < 2:
            continue<|MERGE_RESOLUTION|>--- conflicted
+++ resolved
@@ -97,12 +97,7 @@
 
             # note the [0] is for channel 0 which is high-gain channel
             image = event.dl1.tel[tel_id].image
-<<<<<<< HEAD
-            time = event.dl1.tel[tel_id].pulse_time
-=======
             time = event.dl1.tel[tel_id].peak_time
->>>>>>> db990954
-
 
             # Cleaning  of the image
             cleaned_image = image.copy()
