# Licensed under a 3-clause BSD style license - see LICENSE.rst
"""
EventSource for LSTCam protobuf-fits.fz-files.

Needs protozfits v1.4.2 from github.com/cta-sst-1m/protozfitsreader
"""

import numpy as np
import glob
import gzip
from astropy import units as u
from ctapipe.instrument import TelescopeDescription, SubarrayDescription, \
    CameraGeometry, OpticsDescription
from .eventsource import EventSource
from .lsteventsource import MultiFiles
from .containers import NectarCAMDataContainer

__all__ = ['NectarCAMEventSource']


class NectarCAMEventSource(EventSource):
    """
    EventSource for NectarCam r0 data.
    """

    def __init__(self, config=None, tool=None, **kwargs):


        """
        Constructor
        Parameters
        ----------
        config: traitlets.loader.Config
            Configuration specified by config file or cmdline arguments.
            Used to set traitlet values.
            Set to None if no configuration to pass.
        tool: ctapipe.core.Tool
            Tool executable that is calling this component.
            Passes the correct logger to the component.
            Set to None if no Tool to pass.
        kwargs: dict
            Additional parameters to be passed.
            NOTE: The file mask of the data to read can be passed with
            the 'input_url' parameter.
        """
        # EventSource can not handle file wild cards as input_url
        # To overcome this we substitute the input_url with first file matching
        # the specified file mask (copied from  MAGICEventSourceROOT).


        if 'input_url' in kwargs.keys():
            self.file_list = glob.glob(kwargs['input_url'])
            self.file_list.sort()
            kwargs['input_url'] = self.file_list[0]
            super().__init__(config=config, tool=tool, **kwargs)
        else:
            super().__init__(config=config, tool=tool, **kwargs)
            self.file_list = [self.input_url]

        self.multi_file = MultiFiles(self.file_list)
        self.camera_config = self.multi_file.camera_config

        self.log.info("Read {} input files".format(self.multi_file.num_inputs()))


    def _generator(self):

        # container for NectarCAM data
        self.data = NectarCAMDataContainer()
        self.data.meta['input_url'] = self.input_url

        # fill data from the CameraConfig table
        self.fill_nectarcam_service_container_from_zfile()


        # Instrument information
        for tel_id in self.data.nectarcam.tels_with_data:
            assert (tel_id == 0)  # only one telescope for the moment (id = 0)

            # optics info from standard optics.fits.gz file
            optics = OpticsDescription.from_name("MST")
            optics.tel_subtype = ''  # to correct bug in reading

            # camera info from NectarCam-[geometry_version].camgeom.fits.gz file
            geometry_version = 2
            camera = CameraGeometry.from_name("NectarCam", geometry_version)

            tel_descr = TelescopeDescription(optics, camera)

            tel_descr.optics.tel_subtype = ''  # to correct bug in reading

            self.n_camera_pixels = tel_descr.camera.n_pixels
            tels = {tel_id: tel_descr}

            # LSTs telescope position
            tel_pos = {tel_id: [0., 0., 0] * u.m}


        self.subarray = SubarrayDescription("MST prototype subarray")
        self.subarray.tels = tels
        self.subarray.positions = tel_pos

        self.data.inst.subarray = self.subarray



        # loop on events
        for count, event in enumerate(self.multi_file):

            self.data.count = count

            # fill specific NectarCAM event data
            self.fill_nectarcam_event_container_from_zfile(event)

            # fill general R0 data
            self.fill_r0_container_from_zfile(event)
            yield self.data


    @staticmethod
    def is_compatible(file_path):
<<<<<<< HEAD
        # read the first 1kB
        with open(file_path, 'rb') as f:
            marker_bytes = f.read(1024)

        # if file is gzip, read the first 4 bytes with gzip again
        if marker_bytes[0] == 0x1f and marker_bytes[1] == 0x8b:
            with gzip.open(file_path, 'rb') as f:
                marker_bytes = f.read(1024)

        if b'FITS' not in marker_bytes:
=======
        from .sst1meventsource import is_fits_in_header
        if not is_fits_in_header(file_path):
>>>>>>> cc1567d8
            return False

        from astropy.io import fits
        try:
            # The file contains two tables:
            #  1: CameraConfig
            #  2: Events
            h = fits.open(file_path)[2].header
            ttypes = [
                h[x] for x in h.keys() if 'TTYPE' in x
            ]
        except OSError:
            # not even a fits file
            return False

        except IndexError:
            # A fits file of a different format
            return False

        is_protobuf_zfits_file = (
            (h['XTENSION'] == 'BINTABLE') and
            (h['EXTNAME'] == 'Events') and
            (h['ZTABLE'] is True) and
            (h['ORIGIN'] == 'CTA') and
            (h['PBFHEAD'] == 'R1.CameraEvent')
        )

        is_nectarcam_file = 'nectarcam_counters' in ttypes
        return is_protobuf_zfits_file & is_nectarcam_file

    def fill_nectarcam_service_container_from_zfile(self):

        self.data.nectarcam.tels_with_data = [self.camera_config.telescope_id, ]
        svc_container = self.data.nectarcam.tel[self.camera_config.telescope_id].svc

        svc_container.telescope_id = self.camera_config.telescope_id
        svc_container.cs_serial = self.camera_config.cs_serial
        svc_container.configuration_id = self.camera_config.configuration_id
        svc_container.acquisition_mode = self.camera_config.nectarcam.acquisition_mode
        svc_container.date = self.camera_config.date
        svc_container.num_pixels = self.camera_config.num_pixels
        svc_container.num_samples = self.camera_config.num_samples
        svc_container.pixel_ids = self.camera_config.expected_pixels_id
        svc_container.data_model_version = self.camera_config.data_model_version

        svc_container.num_modules = self.camera_config.nectarcam.num_modules
        svc_container.module_ids = self.camera_config.nectarcam.expected_modules_id
        svc_container.idaq_version = self.camera_config.nectarcam.idaq_version
        svc_container.cdhs_version = self.camera_config.nectarcam.cdhs_version
        svc_container.algorithms = self.camera_config.nectarcam.algorithms
        # svc_container.pre_proc_algorithms = camera_config.nectarcam.pre_proc_algorithms




    def fill_nectarcam_event_container_from_zfile(self, event):


        event_container = self.data.nectarcam.tel[self.camera_config.telescope_id].evt

        event_container.configuration_id = event.configuration_id
        event_container.event_id = event.event_id
        event_container.tel_event_id = event.tel_event_id
        event_container.pixel_status = event.pixel_status
        event_container.ped_id = event.ped_id
        event_container.module_status = event.nectarcam.module_status
        event_container.extdevices_presence = event.nectarcam.extdevices_presence
        event_container.tib_data = event.nectarcam.tib_data
        event_container.cdts_data = event.nectarcam.cdts_data
        event_container.swat_data = event.nectarcam.swat_data
        event_container.counters = event.nectarcam.counters


    def fill_r0_camera_container_from_zfile(self, container, event):


        container.num_samples = self.camera_config.num_samples
        container.trigger_time = event.trigger_time_s
        container.trigger_type = event.trigger_type

        # verify the number of gains
        if event.waveform.shape[0] == (self.camera_config.num_pixels *
                                       container.num_samples):
            n_gains = 1
        elif event.waveform.shape[0] == (self.camera_config.num_pixels *
                                         container.num_samples * 2):
            n_gains = 2
        else:
            raise ValueError("Waveform matrix dimension not supported: "
                             "N_chan x N_pix x N_samples= '{}'"
                             .format(event.waveform.shape[0]))


        reshaped_waveform = np.array(
            event.waveform
             ).reshape(n_gains,
                       self.camera_config.num_pixels,
                       container.num_samples)

        # initialize the waveform container to zero
        container.waveform = np.zeros([n_gains,
                                       self.n_camera_pixels,
                                       container.num_samples])

        # re-order the waveform following the expected_pixels_id values (rank = pixel id)
        container.waveform[:, self.camera_config.expected_pixels_id, :] \
            = reshaped_waveform


    def fill_r0_container_from_zfile(self, event):
        container = self.data.r0
        container.obs_id = -1
        container.event_id = event.event_id

        container.tels_with_data = [self.camera_config.telescope_id, ]
        r0_camera_container = container.tel[self.camera_config.telescope_id]

        self.fill_r0_camera_container_from_zfile(
            r0_camera_container,
            event
        )
<|MERGE_RESOLUTION|>--- conflicted
+++ resolved
@@ -7,7 +7,6 @@
 
 import numpy as np
 import glob
-import gzip
 from astropy import units as u
 from ctapipe.instrument import TelescopeDescription, SubarrayDescription, \
     CameraGeometry, OpticsDescription
@@ -119,21 +118,8 @@
 
     @staticmethod
     def is_compatible(file_path):
-<<<<<<< HEAD
-        # read the first 1kB
-        with open(file_path, 'rb') as f:
-            marker_bytes = f.read(1024)
-
-        # if file is gzip, read the first 4 bytes with gzip again
-        if marker_bytes[0] == 0x1f and marker_bytes[1] == 0x8b:
-            with gzip.open(file_path, 'rb') as f:
-                marker_bytes = f.read(1024)
-
-        if b'FITS' not in marker_bytes:
-=======
         from .sst1meventsource import is_fits_in_header
         if not is_fits_in_header(file_path):
->>>>>>> cc1567d8
             return False
 
         from astropy.io import fits
