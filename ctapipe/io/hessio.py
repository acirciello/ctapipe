--- conflicted
+++ resolved
@@ -64,13 +64,8 @@
             data.meta['origin'] = "hessio"
 
             # some hessio_event_source specific parameters
-<<<<<<< HEAD
             data.meta['input'] = url
             data.meta['max_events'] = max_events
-=======
-            data.meta['hessio__input'] = url
-            data.meta['hessio__max_events'] = max_events
->>>>>>> 1668b668
 
             for event_id in eventstream:
 
@@ -138,14 +133,6 @@
                         pyhessio.get_adc_sum(tel_id)
                     data.mc.tel[tel_id].reference_pulse_shape = \
                         pyhessio.get_ref_shapes(tel_id)
-<<<<<<< HEAD
-
-                    nsamples = pyhessio.get_event_num_samples(tel_id)
-                    if nsamples <= 0:
-                        nsamples = 1
-                    data.dl0.tel[tel_id].num_samples = nsamples
-=======
->>>>>>> 1668b668
 
                     # load the data per telescope/pixel
                     hessio_mc_npe = pyhessio.get_mc_number_photon_electron
@@ -200,14 +187,10 @@
                 data.inst.num_channels[tel_id] = nchans
                 data.inst.num_pixels[tel_id] = npix
             except HessioGeneralError:
-<<<<<<< HEAD
-                pass
-=======
                 pass
 
     for tel_id in data.dl0.tels_with_data:
         nsamples = pyhessio.get_num_samples(tel_id)
         if nsamples <= 0:
             nsamples = 1
-        data.inst.num_samples[tel_id] = nsamples
->>>>>>> 1668b668
+        data.inst.num_samples[tel_id] = nsamples